--- conflicted
+++ resolved
@@ -1,11 +1,15 @@
 <!DOCTYPE html>
+<html lang="en">
 <html lang="en">
 
 <head>
   <meta charset="UTF-8" />
   <meta name="viewport" content="width=device-width, initial-scale=1.0">
   <title>AI Director Control Panel</title>
+  <meta name="viewport" content="width=device-width, initial-scale=1.0">
+  <title>AI Director Control Panel</title>
   <link rel="stylesheet" href="/views/styles/main.css" />
+  <link rel="icon" href="/favicon.ico" type="image/x-icon">
   <link rel="icon" href="/favicon.ico" type="image/x-icon">
 </head>
 
@@ -40,7 +44,6 @@
                   <% } %>
         </div>
       </div>
-<<<<<<< HEAD
 
       <!-- MOVED Teleprompter Preview Here -->
       <div class="controls-section card">
@@ -50,10 +53,11 @@
         </div>
       </div>
       <!-- End Teleprompter Preview -->
-=======
->>>>>>> 1268462b
     </div>
     <!-- End Left Sidebar -->
+
+    <!-- ADD Resizer Handle -->
+    <div class="resizer-handle" id="resizer-left-main"></div>
 
     <!-- Main Content Area -->
     <div class="main-content">
@@ -67,7 +71,6 @@
             <img src="./database/scenes/<%= scene.directory %>/thumbnail.jpg" alt="<%= scene.description %>" />
           </div>
           <% }); %>
-<<<<<<< HEAD
       </div>
       <div id="videos"></div>
 
@@ -76,27 +79,16 @@
         <h2>Console Output</h2>
         <div id="console-output"></div>
       </div>
-=======
-      </div>
-      <div id="videos"></div>
-
-      <!-- MOVED Console Output back to Main Content -->
-      <div class="controls-section card">
-        <h2>Console Output</h2>
-        <div id="console-output"></div>
-      </div>
->>>>>>> 1268462b
       <!-- End Console Output -->
 
     </div>
     <!-- End Main Content Area -->
 
+    <!-- ADD Resizer Handle -->
+    <div class="resizer-handle" id="resizer-main-right"></div>
+
     <!-- Right Sidebar -->
     <div class="sidebar">
-<<<<<<< HEAD
-=======
-      <!-- Removed Session Management -->
->>>>>>> 1268462b
       <div class="controls-section card">
         <h2>Camera Controls</h2>
         <div id="cameraControls">
@@ -104,7 +96,6 @@
         </div>
         <button onclick="cameraManager.addCamera()">Add Camera</button>
       </div>
-<<<<<<< HEAD
 
       <div id="status"></div>
 
@@ -143,46 +134,6 @@
             <p id="loadActorsStatus"></p>
           </div>
 
-=======
-
-      <div id="status"></div>
-
-      <div class="controls-section card">
-        <h2>Controls</h2>
-        <div id="buttons">
-          <div class="recording-options">
-            <label for="recording-pipeline">Recording Pipeline:</label>
-            <select id="recording-pipeline" class="form-control" onchange="handlePipelineChange(this.value)">
-              <option value="gstreamer" selected>GStreamer (Default)</option>
-              <option value="ffmpeg">FFmpeg</option>
-            </select>
-          </div>
-          <div class="recording-options">
-            <label for="recording-resolution">Recording Resolution:</label>
-            <select id="recording-resolution" class="form-control">
-              <option value="1920x1080" selected>1920x1080 (1080p)</option>
-              <option value="3840x2160">3840x2160 (4K)</option>
-              <option value="1280x720">1280x720 (720p)</option>
-              <option value="640x480">640x480 (VGA)</option>
-            </select>
-          </div>
-          <button id="actionBtn" onclick="action()"
-            style="display: none; background-color: #e8f5e9; border-color: #4caf50; color: #2e7d32;">Action!</button>
-          <button id="actorsReadyBtn" onclick="actorsReady()"
-            style="display: none; background-color: #e8f5e9; border-color: #4caf50; color: #2e7d32;">Actors are
-            Ready</button>
-          <button onclick="recordVideo()">Test Record Video & Process Pose</button>
-          <button id="voiceBypassBtn" onclick="toggleVoiceBypass()">Enable Voice Bypass</button>
-          <button onclick="testConsole()">Test Console</button>
-
-          <div class="actor-loading">
-            <label for="actorFiles">Load Actors:</label>
-            <input type="file" id="actorFiles" multiple accept=".json, .jpg, .jpeg, .png">
-            <button id="loadActorsBtn">Load Selected</button>
-            <p id="loadActorsStatus"></p>
-          </div>
-
->>>>>>> 1268462b
           <div class="audio-controls">
             <div class="group-label">Audio Controls</div>
             <button onclick="testAudioRecord()" class="success-btn">🎤 Record Audio (5s)</button>
@@ -202,53 +153,62 @@
           </div>
         </div>
       </div>
-
-<<<<<<< HEAD
-=======
-      <div class="controls-section card">
-        <h2>Teleprompter Preview</h2>
-        <div class="teleprompter-container">
-          <iframe id="teleprompter-frame" src="/teleprompter"></iframe>
-        </div>
+      <div class="audio-controls">
+        <div class="group-label">Audio Controls</div>
+        <button onclick="testAudioRecord()" class="success-btn">🎤 Record Audio (5s)</button>
+        <button onclick="playLastRecording()" class="info-btn">▶️ Play Last Recording</button>
+        <button onclick="clearAudio()" class="warning-btn">🗑️ Clear Audio</button>
       </div>
-
-      <!-- Console moved to main content -->
-
->>>>>>> 1268462b
+      <div class="teleprompter-button-group">
+        <div class="group-label">Teleprompter Controls</div>
+        <button onclick="openTeleprompter()">Open Teleprompter</button>
+        <button onclick="openCharacterTeleprompter('alan')">Open Alan's Teleprompter</button>
+        <button onclick="openCharacterTeleprompter('ellie')">Open Ellie's Teleprompter</button>
+        <button onclick="testTeleprompter()">Test Teleprompter</button>
+        <button onclick="testTeleprompterVideo()">Test Teleprompter Video</button>
+        <button onclick="clearTeleprompter()">Clear Teleprompter</button>
+        <button onclick="pauseAllTeleprompters()" class="warning-btn">⏸️ Pause All Teleprompters</button>
+        <button onclick="playAllTeleprompters()" class="success-btn">▶️ Resume All Teleprompters</button>
+      </div>
     </div>
-    <!-- End Right Sidebar -->
+  </div>
+
+  </div>
+  <!-- End Right Sidebar -->
 
   </div> <!-- End Page Layout -->
 
   <script>
+    // --- Global Variables ---
     const ws = new WebSocket("ws://" + window.location.host);
-    const consoleOutput = document.getElementById("console-output"); // Updated selector
-    let voiceBypassEnabled = true; // Keep state if needed
-
+    const consoleOutput = document.getElementById("console-output");
+    let voiceBypassEnabled = true;
+    let lastAudioRecording = null;
+
+    // --- WebSocket Handlers ---
     ws.onopen = function () {
       console.log("WebSocket connection established");
-      logToConsole("WebSocket connected", "info"); // Use new log function
-      // Fetch initial voice bypass state
+      logToConsole("WebSocket connected", "info");
       fetch("/getVoiceBypass")
         .then((res) => res.json())
         .then((data) => {
           voiceBypassEnabled = data.enabled;
-          updateVoiceBypassButton(); // Use helper function
+          updateVoiceBypassButton();
         })
         .catch((err) => {
           console.error("Error fetching voice bypass state:", err);
+          logToConsole("Error fetching voice bypass state", "error");
         });
     };
 
     ws.onerror = function (error) {
       console.error("WebSocket error:", error);
-      logToConsole("WebSocket error: " + error.message, "error");
+      logToConsole("WebSocket error: " + (error.message || "Unknown error"), "error");
     };
 
     ws.onclose = function () {
       console.log("WebSocket connection closed");
       logToConsole("WebSocket connection closed", "warn");
-<<<<<<< HEAD
     };
 
     ws.onmessage = function (event) {
@@ -256,41 +216,66 @@
         const data = JSON.parse(event.data);
         console.log('Message from server:', data);
 
-        if (data.type === 'CONSOLE') {
-          logToConsole(data.message, data.level);
-        } else if (data.type === 'SESSION_UPDATE') {
-          // Update the display when session changes
-          const currentSessionSpan = document.getElementById('current-session-id');
-          if (currentSessionSpan) {
-            currentSessionSpan.textContent = data.sessionId;
-          }
-          // Update button active state
-          document.querySelectorAll('.session-button').forEach(button => {
-            if (button.textContent.trim() === data.sessionId) {
-              button.classList.add('active');
-            } else {
-              button.classList.remove('active');
-            }
-          });
-          logToConsole(`Session updated to: ${data.sessionId}`, 'info');
-        } else if (data.type === 'ACTORS_CALLED') {
-          document.getElementById("actorsReadyBtn").style.display = "inline-block";
-          document.getElementById("status").innerText = "Waiting for actors to be ready...";
-        } else if (data.type === 'ACTORS_READY') {
-          document.getElementById("actorsReadyBtn").style.display = "none";
-          document.getElementById("actionBtn").style.display = "inline-block";
-          document.getElementById("status").innerText = "Actors are ready to perform!";
-        } else {
-          // Handle other message types if necessary
-          console.log("Received unhandled message type:", data.type);
+        switch (data.type) {
+          case 'CONSOLE':
+            logToConsole(data.message, data.level);
+            break;
+          case 'SESSION_UPDATE':
+            updateSessionUI(data.sessionId);
+            break;
+          case 'ACTORS_CALLED':
+            document.getElementById("actorsReadyBtn").style.display = "inline-block";
+            document.getElementById("actionBtn").style.display = "none"; // Hide action btn
+            document.getElementById("status").innerText = "Waiting for actors to be ready...";
+            break;
+          case 'ACTORS_READY':
+            document.getElementById("actorsReadyBtn").style.display = "none";
+            document.getElementById("actionBtn").style.display = "inline-block";
+            document.getElementById("status").innerText = "Actors are ready to perform!";
+            break;
+          // Add other message types handled by the server if needed
+          default:
+            console.log("Received unhandled message type:", data.type);
         }
       } catch (error) {
         console.error('Error parsing message or handling update:', error);
-        logToConsole('Received non-JSON message or error handling message.', 'error');
+        logToConsole('Received non-JSON message or error handling update.', 'error');
       }
     };
 
-    // NEW Log function (replacing appendToConsole)
+    // --- UI Update Functions ---
+    function updateSessionUI(newSessionId) {
+      const currentSessionSpan = document.getElementById('current-session-id');
+      if (currentSessionSpan) {
+        currentSessionSpan.textContent = newSessionId;
+      }
+      document.querySelectorAll('.session-item').forEach(item => {
+        const button = item.querySelector('.session-button');
+        const deleteButton = item.querySelector('.delete-session-button');
+        const sessionInButton = button?.getAttribute('onclick')?.match(/selectSession\('(.*?)'\)/)?.[1];
+
+        if (button && sessionInButton) {
+          if (sessionInButton === newSessionId) {
+            button.classList.add('active');
+            if (deleteButton) deleteButton.style.display = 'none';
+          } else {
+            button.classList.remove('active');
+            if (deleteButton) deleteButton.style.display = '';
+          }
+        }
+      });
+      logToConsole(`Session updated to: ${newSessionId}`, 'info');
+    }
+
+    function updateVoiceBypassButton() {
+      const btn = document.getElementById("voiceBypassBtn");
+      if (btn) {
+        btn.textContent = voiceBypassEnabled ? "Disable Voice Bypass" : "Enable Voice Bypass";
+        btn.style.backgroundColor = voiceBypassEnabled ? "#ff4444" : "#4CAF50";
+      }
+    }
+
+    // --- Logging Function ---
     function logToConsole(message, level = 'info') {
       const entry = document.createElement('div');
       const timestamp = new Date().toLocaleTimeString();
@@ -298,97 +283,36 @@
       entry.innerHTML = `<span class="timestamp">[${timestamp}]</span> ${message}`;
       if (consoleOutput) {
         consoleOutput.appendChild(entry);
-        consoleOutput.scrollTop = consoleOutput.scrollHeight; // Auto-scroll
+        consoleOutput.scrollTop = consoleOutput.scrollHeight;
       } else {
-        console.error("Console output element not found!");
-      }
-    }
-
-=======
-    };
-
-    ws.onmessage = function (event) {
-      try {
-        const data = JSON.parse(event.data);
-        console.log('Message from server:', data);
-
-        if (data.type === 'CONSOLE') {
-          logToConsole(data.message, data.level);
-        } else if (data.type === 'SESSION_UPDATE') {
-          // Update the display when session changes
-          const currentSessionSpan = document.getElementById('current-session-id');
-          if (currentSessionSpan) {
-            currentSessionSpan.textContent = data.sessionId;
-          }
-          // Update button active state
-          document.querySelectorAll('.session-button').forEach(button => {
-            if (button.textContent.trim() === data.sessionId) {
-              button.classList.add('active');
-            } else {
-              button.classList.remove('active');
-            }
-          });
-          logToConsole(`Session updated to: ${data.sessionId}`, 'info');
-        } else if (data.type === 'ACTORS_CALLED') {
-          document.getElementById("actorsReadyBtn").style.display = "inline-block";
-          document.getElementById("status").innerText = "Waiting for actors to be ready...";
-        } else if (data.type === 'ACTORS_READY') {
-          document.getElementById("actorsReadyBtn").style.display = "none";
-          document.getElementById("actionBtn").style.display = "inline-block";
-          document.getElementById("status").innerText = "Actors are ready to perform!";
-        } else {
-          // Handle other message types if necessary
-          console.log("Received unhandled message type:", data.type);
-        }
-      } catch (error) {
-        console.error('Error parsing message or handling update:', error);
-        logToConsole('Received non-JSON message or error handling message.', 'error');
-      }
-    };
-
-    // NEW Log function (replacing appendToConsole)
-    function logToConsole(message, level = 'info') {
-      const entry = document.createElement('div');
-      const timestamp = new Date().toLocaleTimeString();
-      entry.className = `log-entry log-${level}`;
-      entry.innerHTML = `<span class="timestamp">[${timestamp}]</span> ${message}`;
-      if (consoleOutput) {
-        consoleOutput.appendChild(entry);
-        consoleOutput.scrollTop = consoleOutput.scrollHeight; // Auto-scroll
-      } else {
-        console.error("Console output element not found!");
-      }
-    }
-
->>>>>>> 1268462b
-    // NEW Session Selection function
+        console.error("Console output element (#console-output) not found!");
+      }
+    }
+
+    // --- Session Management Functions ---
     async function selectSession(sessionId) {
       logToConsole(`Attempting to switch to session: ${sessionId}`, 'info');
       try {
         const response = await fetch('/api/select-session', {
           method: 'POST',
-          headers: {
-            'Content-Type': 'application/x-www-form-urlencoded',
-          },
+          headers: { 'Content-Type': 'application/x-www-form-urlencoded' },
           body: `sessionId=${encodeURIComponent(sessionId)}`
         });
         const result = await response.json();
-        if (response.ok && result.success) {
-          logToConsole(`Successfully switched to session: ${sessionId}`, 'success');
-          // The SESSION_UPDATE WS message should handle the UI update
-        } else {
-          throw new Error(result.message || 'Failed to select session');
-        }
+        if (!response.ok) {
+          throw new Error(result.message || result.error || `HTTP error ${response.status}`);
+        }
+        logToConsole(`Successfully requested switch to session: ${sessionId}`, 'success');
+        // UI update is handled by the SESSION_UPDATE broadcast message from the server
       } catch (error) {
         console.error('Error selecting session:', error);
         logToConsole(`Error selecting session: ${error.message}`, 'error');
       }
     }
 
-    // NEW Delete Session function
     async function deleteSession(sessionId) {
       if (!confirm(`Are you sure you want to permanently delete session ${sessionId} and all its recordings?`)) {
-        return; // Abort if user cancels
+        return;
       }
       logToConsole(`Attempting to delete session: ${sessionId}`, 'warn');
       try {
@@ -396,26 +320,18 @@
           method: 'DELETE'
         });
         const result = await response.json();
-        if (response.ok && result.success) {
-          logToConsole(`Successfully deleted session: ${sessionId}`, 'success');
-          // Remove the session item from the UI
-          const sessionList = document.getElementById('existing-sessions-list');
-          const buttons = sessionList.querySelectorAll('button');
-          buttons.forEach(button => {
-            // Find the parent .session-item of the button matching the sessionId
-            if (button.textContent.trim() === sessionId || button.title.includes(sessionId)) {
-              const itemToRemove = button.closest('.session-item');
-              if (itemToRemove) {
-                itemToRemove.remove();
-              }
-            }
-          });
-          // Check if the list is now empty
-          if (!sessionList.querySelector('.session-item')) {
-            sessionList.innerHTML = '<p>No other sessions found.</p>';
-          }
-        } else {
-          throw new Error(result.error || 'Failed to delete session');
+        if (!response.ok) {
+          throw new Error(result.message || result.error || `HTTP error ${response.status}`);
+        }
+        logToConsole(`Successfully deleted session: ${sessionId}`, 'success');
+        // Remove the session item from the UI
+        const sessionList = document.getElementById('existing-sessions-list');
+        const itemToRemove = sessionList.querySelector(`.session-item button[onclick*="${sessionId}"]`)?.closest('.session-item');
+        if (itemToRemove) {
+          itemToRemove.remove();
+        }
+        if (!sessionList.querySelector('.session-item')) {
+          sessionList.innerHTML = '<p>No other sessions found.</p>';
         }
       } catch (error) {
         console.error('Error deleting session:', error);
@@ -423,27 +339,27 @@
       }
     }
 
-    // --- Existing Functions (adapted slightly) ---
-    function updateVoiceBypassButton() {
-      const btn = document.getElementById("voiceBypassBtn");
-      if (btn) {
-        btn.textContent = voiceBypassEnabled ? "Disable Voice Bypass" : "Enable Voice Bypass";
-        btn.style.backgroundColor = voiceBypassEnabled ? "#ff4444" : "#4CAF50";
-      }
-    }
-
+    // --- Control Button Functions ---
     function toggleVoiceBypass() {
-      voiceBypassEnabled = !voiceBypassEnabled;
-      updateVoiceBypassButton(); // Update UI
-      // Send the bypass state to the server
+      const newState = !voiceBypassEnabled;
       fetch("/setVoiceBypass", {
         method: "POST",
         headers: { "Content-Type": "application/json" },
-        body: JSON.stringify({ enabled: voiceBypassEnabled }),
+        body: JSON.stringify({ enabled: newState }),
       })
-        .then((res) => res.json())
-        .then((info) => { document.getElementById("status").innerText = info.message; })
-        .catch((err) => { console.error(err); document.getElementById("status").innerText = "Error: " + err; });
+        .then(res => res.ok ? res.json() : res.text().then(text => Promise.reject(text || res.statusText)))
+        .then(info => {
+          voiceBypassEnabled = newState; // Update state only on success
+          updateVoiceBypassButton();
+          document.getElementById("status").innerText = info.message;
+          logToConsole(`Voice Bypass ${newState ? 'enabled' : 'disabled'}.`, 'info');
+        })
+        .catch(err => {
+          console.error("Set Bypass Error:", err);
+          document.getElementById("status").innerText = "Error setting bypass: " + err;
+          logToConsole(`Error setting bypass: ${err}`, 'error');
+          // Don't change UI state if request failed
+        });
     }
 
     function openTeleprompter() {
@@ -455,78 +371,145 @@
     }
 
     function testTeleprompter() {
+      logToConsole("Testing teleprompter message...", 'info');
+      // Example actor ID - replace if needed
+      const exampleActorId = "Alan-Grant-A1B2C3";
+      const headshotPath = `/database/actors/${exampleActorId}/headshot.jpg`;
       fetch("/teleprompter/updateTeleprompter", {
         method: "POST",
         headers: { "Content-Type": "application/json" },
-        body: JSON.stringify({ text: "Test message with image", image: "/database/test_content/headshot.jpg" }), // Check path
-      });
+        body: JSON.stringify({ text: "Test message with image", image: headshotPath }),
+      })
+        .then(res => { if (!res.ok) logToConsole(`Test Teleprompter Error (1): ${res.statusText}`, 'error'); })
+        .catch(err => logToConsole(`Test Teleprompter Error (1): ${err}`, 'error'));
       setTimeout(() => {
         fetch("/teleprompter/updateTeleprompter", {
           method: "POST",
           headers: { "Content-Type": "application/json" },
           body: JSON.stringify({ text: "Test message without image" }),
-        });
+        })
+          .then(res => { if (!res.ok) logToConsole(`Test Teleprompter Error (2): ${res.statusText}`, 'error'); })
+          .catch(err => logToConsole(`Test Teleprompter Error (2): ${err}`, 'error'));
       }, 3000);
     }
 
     function testTeleprompterVideo() {
+      logToConsole("Testing teleprompter video...", 'info');
+      const exampleVideoPath = "/database/test_content/freefall.mp4"; // Check path
       fetch("/teleprompter/playTeleprompterVideo", {
         method: "POST",
         headers: { "Content-Type": "application/json" },
-        body: JSON.stringify({ videoPath: "/database/test_content/freefall.mp4" }), // Check path
-      });
+        body: JSON.stringify({ videoPath: exampleVideoPath }),
+      })
+        .then(res => { if (!res.ok) logToConsole(`Test Teleprompter Video Error: ${res.statusText}`, 'error'); })
+        .catch(err => logToConsole(`Test Teleprompter Video Error: ${err}`, 'error'));
     }
 
     function clearTeleprompter() {
+      logToConsole("Clearing teleprompter...", 'info');
       fetch("/teleprompter/clearTeleprompter", { method: "POST" })
-        .then(res => res.json()).then(info => { document.getElementById("status").innerText = info.message; })
-        .catch(err => { console.error(err); document.getElementById("status").innerText = "Error: " + err; });
+        .then(res => res.ok ? res.json() : res.text().then(text => Promise.reject(text || res.statusText)))
+        .then(info => {
+          document.getElementById("status").innerText = info.message;
+          logToConsole("Teleprompter cleared.", 'info');
+        })
+        .catch(err => {
+          console.error("Clear Teleprompter Error:", err);
+          document.getElementById("status").innerText = "Error clearing teleprompter: " + err;
+          logToConsole(`Error clearing teleprompter: ${err}`, 'error');
+        });
     }
 
     function initScene(directory) {
+      logToConsole(`Requesting scene init: ${decodeURIComponent(directory)}`, 'info');
+      document.getElementById("status").innerText = `Initializing ${decodeURIComponent(directory)}...`;
       fetch("/initScene/" + encodeURIComponent(directory))
-        .then(res => res.json()).then(info => { document.getElementById("status").innerText = info.message; })
-        .catch(err => { console.error(err); document.getElementById("status").innerText = "Error: " + err; });
+        .then(res => res.ok ? res.json() : res.text().then(text => Promise.reject(text || res.statusText)))
+        .then(info => {
+          document.getElementById("status").innerText = info.message;
+          logToConsole(`Scene init request sent for ${info.directory}.`, 'success');
+        })
+        .catch(err => {
+          console.error("Init Scene Error:", err);
+          document.getElementById("status").innerText = "Error initializing scene: " + err;
+          logToConsole(`Error initializing scene ${decodeURIComponent(directory)}: ${err}`, 'error');
+        });
     }
 
     function actorsReady() {
+      logToConsole("Sending Actors Ready signal...", 'info');
       document.getElementById("status").innerText = "Notifying system: actors ready...";
       fetch("/actorsReady", { method: "POST" })
-        .then(res => res.json()).then(info => { document.getElementById("status").innerText = info.message; })
-        .catch(err => { console.error(err); document.getElementById("status").innerText = "Error: " + err; });
+        .then(res => res.ok ? res.json() : res.text().then(text => Promise.reject(text || res.statusText)))
+        .then(info => {
+          document.getElementById("status").innerText = info.message;
+          logToConsole("Actors Ready signal sent.", 'success');
+        })
+        .catch(err => {
+          console.error("Actors Ready Error:", err);
+          document.getElementById("status").innerText = "Error sending Actors Ready: " + err;
+          logToConsole(`Error sending Actors Ready: ${err}`, 'error');
+        });
     }
 
     function handlePipelineChange(pipeline) {
       logToConsole(`Recording pipeline set to: ${pipeline}`, "info");
+      // If pipeline choice needs to be sent to server, do it here.
     }
 
     async function recordVideo() {
-      document.getElementById("status").innerText = "Recording video...";
+      // This button triggers the test recording route for a specific camera
+      // Requires camera selection UI element to be implemented for proper use
+      const selectedCameraName = "Camera 1"; // Placeholder - NEEDS UI element to select camera
+      document.getElementById("status").innerText = `Recording TEST video from ${selectedCameraName}...`;
       const pipeline = document.getElementById("recording-pipeline").value;
       const useFfmpeg = pipeline === "ffmpeg";
       const resolution = document.getElementById("recording-resolution").value;
-      logToConsole(`Starting recording with ${pipeline} pipeline at ${resolution}`, "info");
+      logToConsole(`Starting TEST recording for ${selectedCameraName} with ${pipeline} pipeline at ${resolution}`, "info");
       try {
-        logToConsole("Test Record Button: Needs implementation update for camera selection.", "warn");
-        // Example call (needs camera name): 
-        // await fetch(`/camera/Camera%201/record?useFfmpeg=${useFfmpeg}&resolution=${resolution}`, { method: 'POST' });
-
+        const response = await fetch(`/camera/${encodeURIComponent(selectedCameraName)}/record?useFfmpeg=${useFfmpeg}&resolution=${resolution}`, { method: 'POST' });
+        const result = await response.json();
+        if (!response.ok) {
+          throw new Error(result.message || result.error || `HTTP error ${response.status}`);
+        }
+        logToConsole(`Test recording successful for ${selectedCameraName}. Output: ${result.overlayName}`, 'success');
+        document.getElementById("status").innerText = `Test recording finished: ${result.overlayName}`;
+        // Optionally display video in #videos div?
+        // const vidDiv = document.getElementById("videos");
+        // const session = document.getElementById('current-session-id')?.textContent;
+        // if(vidDiv && session && result.overlayName) {
+        //     vidDiv.innerHTML = `<h3>Test Overlay Video (${selectedCameraName})</h3><video controls src="/recordings/${session}/${result.overlayName}"></video>`;
+        // }
       } catch (error) {
-        logToConsole(`Recording error: ${error.message}`, "error");
+        logToConsole(`Test recording error for ${selectedCameraName}: ${error.message}`, "error");
+        document.getElementById("status").innerText = `Test recording failed: ${error.message}`;
       }
     }
 
     function action() {
+      logToConsole("Sending Action signal...", 'info');
       document.getElementById("status").innerText = "Starting action...";
       fetch("/action", { method: "POST" })
-        .then(res => res.json()).then(info => { document.getElementById("status").innerText = info.message; })
-        .catch(err => { console.error(err); document.getElementById("status").innerText = "Error: " + err; });
+        .then(res => res.ok ? res.json() : res.text().then(text => Promise.reject(text || res.statusText)))
+        .then(info => {
+          document.getElementById("status").innerText = info.message;
+          logToConsole("Action signal sent.", 'success');
+        })
+        .catch(err => {
+          console.error("Action Error:", err);
+          document.getElementById("status").innerText = "Error sending Action: " + err;
+          logToConsole(`Error sending Action: ${err}`, 'error');
+        });
     }
 
     function testConsole() {
       fetch("/testConsole", { method: "POST" })
-        .then(res => res.json()).then(info => { document.getElementById("status").innerText = info.message; })
-        .catch(err => { console.error(err); document.getElementById("status").innerText = "Error: " + err; });
+        .then(res => res.ok ? res.json() : res.text().then(text => Promise.reject(text || res.statusText)))
+        .then(info => { document.getElementById("status").innerText = info.message; })
+        .catch(err => {
+          console.error("Test Console Error:", err);
+          document.getElementById("status").innerText = "Error testing console: " + err;
+        });
     }
 
     function pauseAllTeleprompters() {
@@ -539,9 +522,7 @@
       logToConsole("Resumed all teleprompters", "info");
     }
 
-    // Audio Recording Functions (Adapted)
-    let lastAudioRecording = null; // Keep track of last recording filename
-
+    // --- Audio Functions ---
     function testAudioRecord() {
       navigator.mediaDevices.getUserMedia({ audio: true })
         .then((stream) => {
@@ -551,23 +532,31 @@
           mediaRecorder.onstop = async () => {
             const audioBlob = new Blob(audioChunks, { type: "audio/webm" });
             const formData = new FormData();
-            formData.append("audio", audioBlob, `rec_${Date.now()}.webm`); // Unique temp name
+            // Use a timestamp in the filename for uniqueness in temp dir
+            formData.append("audio", audioBlob, `rec_${Date.now()}.webm`);
+            logToConsole("Sending audio data to server...", 'info');
             try {
               const response = await fetch("/recordAudio", { method: "POST", body: formData });
               const data = await response.json();
-              if (response.ok && data.success) {
-                logToConsole(`Audio recorded: ${data.filename}`, "info");
-                lastAudioRecording = data.filename; // Store filename (relative to session)
-              } else {
-                throw new Error(data.message || 'Failed to save audio');
+              if (!response.ok) {
+                throw new Error(data.message || `HTTP error ${response.status}`);
               }
+              logToConsole(`Audio recorded: ${data.filename}`, "info");
+              lastAudioRecording = data.filename; // Store relative filename from session dir
             } catch (err) {
               logToConsole(`Error recording audio: ${err.message}`, "error");
             }
           };
           mediaRecorder.start();
           logToConsole("Recording audio for 5 seconds...", "info");
-          setTimeout(() => { mediaRecorder.stop(); stream.getTracks().forEach((track) => track.stop()); }, 5000);
+          setTimeout(() => {
+            try {
+              if (mediaRecorder.state === "recording") {
+                mediaRecorder.stop();
+              }
+              stream.getTracks().forEach((track) => track.stop()); // Stop microphone access
+            } catch (e) { console.error("Error stopping recorder/stream:", e); }
+          }, 5000);
         })
         .catch((err) => logToConsole(`Error accessing microphone: ${err.message}`, "error"));
     }
@@ -580,16 +569,15 @@
       const currentSessionId = document.getElementById('current-session-id')?.textContent;
       if (!currentSessionId) {
         logToConsole("Cannot determine current session ID to play audio.", "error");
-<<<<<<< HEAD
         return;
       }
-      // Assumes Express serves /recordings directory - **NEEDS SERVER SETUP**
+      // Assumes Express serves /recordings static path
       const audioUrl = `/recordings/${currentSessionId}/${lastAudioRecording}`;
-      logToConsole(`Attempting to play: ${audioUrl}`, 'info'); // Log URL
+      logToConsole(`Attempting to play: ${audioUrl}`, 'info');
       const audio = new Audio(audioUrl);
-      audio.onerror = (e) => { // Added error handler
+      audio.onerror = (e) => {
         console.error("Audio playback error:", e);
-        logToConsole(`Error playing audio from ${audioUrl}: Check server setup and file path.`, "error");
+        logToConsole(`Error playing audio from ${audioUrl}. Check server serves /recordings or if file exists.`, "error");
       };
       audio.play()
         .then(() => logToConsole(`Playing ${lastAudioRecording}...`, "info"))
@@ -598,21 +586,23 @@
 
     function clearAudio() {
       if (!lastAudioRecording) {
-        logToConsole("No audio recording to clear", "warn");
+        logToConsole("No audio recording available to clear", "warn");
         return;
       }
-      logToConsole("Clear Audio button needs server-side implementation for session files.", "warn");
-      // fetch("/clearAudio", { ... }) // Needs server endpoint
-    }
-
-    // Actor Loading Logic (Adapted)
+      logToConsole("Clear Audio button needs server-side endpoint (e.g., DELETE /api/sessions/:id/audio/:filename).", "warn");
+      // Example client-side removal (doesn't delete server file):
+      // lastAudioRecording = null;
+      // logToConsole("Cleared last audio recording reference (client-side only).", "info");
+    }
+
+    // --- Actor Loading Logic ---
     const loadActorsBtn = document.getElementById('loadActorsBtn');
     const actorFilesInput = document.getElementById('actorFiles');
     const loadActorsStatus = document.getElementById('loadActorsStatus');
     if (loadActorsBtn && actorFilesInput && loadActorsStatus) {
       loadActorsBtn.addEventListener('click', async () => {
         const files = actorFilesInput.files;
-        if (files.length === 0) {
+        if (!files || files.length === 0) { // Check if files is null or empty
           loadActorsStatus.textContent = 'Please select files to load.';
           loadActorsStatus.className = 'status-error'; return;
         }
@@ -623,26 +613,136 @@
         try {
           const response = await fetch('/loadActors', { method: 'POST', body: formData });
           const result = await response.json();
-          if (response.ok && result.success) {
-            loadActorsStatus.textContent = result.message || 'Actors loaded!';
-            loadActorsStatus.className = 'status-success';
-            actorFilesInput.value = '';
-          } else { throw new Error(result.message || 'Failed to load actors'); }
+          if (!response.ok) {
+            throw new Error(result.message || `HTTP error ${response.status}`);
+          }
+          loadActorsStatus.textContent = result.message || 'Actors loaded!';
+          loadActorsStatus.className = 'status-success';
+          actorFilesInput.value = ''; // Clear file input
         } catch (error) {
+          console.error("Actor Load Error:", error);
           loadActorsStatus.textContent = `Error: ${error.message}`;
           loadActorsStatus.className = 'status-error';
         }
       });
     }
 
-    // Camera management class placeholder
-    class CameraManager { initialize() { console.log("CameraManager placeholder initialized"); } addCamera() { logToConsole("Add Camera clicked.", "info"); } }
+    // --- Camera Manager Placeholder ---
+    // TODO: Implement actual CameraManager logic if needed, 
+    // especially for populating #cameraControls and handling the 'Test Record Video' button.
+    class CameraManager {
+      async initialize() {
+        logToConsole("CameraManager placeholder initialized.", "info");
+        // Example: Fetch cameras from backend and populate UI
+        // try {
+        //    const res = await fetch('/camera/cameras');
+        //    const cameras = await res.json();
+        //    const controlsDiv = document.getElementById('cameraControls');
+        //    controlsDiv.innerHTML = ''; // Clear previous
+        //    cameras.forEach(cam => { /* Create UI elements */ });
+        // } catch (err) {
+        //     logToConsole(`Error initializing camera controls: ${err}`, 'error');
+        // }
+      }
+      addCamera() {
+        logToConsole("Add Camera clicked (placeholder). Needs implementation.", "warn");
+        // Example: Get camera details from user, POST to /camera/add
+      }
+    }
     const cameraManager = new CameraManager();
     window.addEventListener("load", async () => {
+      logToConsole("Window loaded. Initializing components...", "info");
       if (cameraManager.initialize) {
-        await cameraManager.initialize();
+        try {
+          await cameraManager.initialize();
+        } catch (err) {
+          logToConsole(`CameraManager initialization failed: ${err}`, 'error');
+        }
       }
     });
+
+    // --- Resizer Logic (Simplified Flexbox Approach) --- 
+    function initializeResizers() {
+      const leftSidebar = document.querySelector('.left-sidebar');
+      const rightSidebar = document.querySelector('.sidebar');
+      const resizerLeftMain = document.getElementById('resizer-left-main');
+      const resizerMainRight = document.getElementById('resizer-main-right');
+
+      let isResizing = false;
+      let currentResizer = null;
+      let startX, initialLeftBasis, initialRightBasis;
+
+      // Helper to get computed basis or width
+      const getBasis = (el) => {
+        const basis = getComputedStyle(el).flexBasis;
+        // If basis is 'auto', 'content', or not in pixels, use offsetWidth as fallback
+        if (basis === 'auto' || basis === 'content' || !basis.endsWith('px')) {
+          console.warn('getBasis falling back to offsetWidth for element:', el, 'Computed flex-basis was:', basis);
+          return el.offsetWidth;
+        }
+        return parseInt(basis, 10);
+      };
+
+      const startResize = (e, resizer) => {
+        isResizing = true;
+        currentResizer = resizer;
+        startX = e.clientX;
+
+        // Get initial basis values
+        initialLeftBasis = getBasis(leftSidebar);
+        initialRightBasis = getBasis(rightSidebar);
+
+        document.body.style.userSelect = 'none';
+        document.body.style.pointerEvents = 'none';
+        document.addEventListener('mousemove', handleMouseMove);
+        document.addEventListener('mouseup', stopResize);
+      };
+
+      const handleMouseMove = (e) => {
+        if (!isResizing) return;
+
+        const currentX = e.clientX;
+        const dx = currentX - startX;
+
+        const minLeftWidth = parseInt(getComputedStyle(leftSidebar).minWidth, 10);
+        const minRightWidth = parseInt(getComputedStyle(rightSidebar).minWidth, 10);
+
+        if (currentResizer === resizerLeftMain) {
+          let newLeftBasis = initialLeftBasis + dx;
+          if (newLeftBasis < minLeftWidth) {
+            newLeftBasis = minLeftWidth;
+          }
+          leftSidebar.style.flexBasis = `${newLeftBasis}px`;
+
+        } else if (currentResizer === resizerMainRight) {
+          let newRightBasis = initialRightBasis - dx;
+          if (newRightBasis < minRightWidth) {
+            newRightBasis = minRightWidth;
+          }
+          rightSidebar.style.flexBasis = `${newRightBasis}px`;
+        }
+      };
+
+      const stopResize = () => {
+        if (isResizing) {
+          isResizing = false;
+          currentResizer = null;
+          document.removeEventListener('mousemove', handleMouseMove);
+          document.removeEventListener('mouseup', stopResize);
+
+          // Restore user interaction styles
+          document.body.style.userSelect = '';
+          document.body.style.pointerEvents = '';
+
+          // NOTE: We leave the inline flex-basis style applied
+        }
+      };
+
+      resizerLeftMain.addEventListener('mousedown', (e) => startResize(e, resizerLeftMain));
+      resizerMainRight.addEventListener('mousedown', (e) => startResize(e, resizerMainRight));
+    }
+
+    document.addEventListener('DOMContentLoaded', initializeResizers);
 
   </script>
 
@@ -677,18 +777,31 @@
       /* Prevent wrapping */
       overflow: hidden;
       text-overflow: ellipsis;
+      min-width: 0;
+      /* Prevent flex item from overflowing */
     }
 
     .delete-session-button {
-      padding: 4px 6px;
+      width: 28px;
+      /* Fixed width */
+      height: 28px;
+      /* Make it square */
+      padding: 0;
+      /* Remove padding */
+      text-align: center;
+      /* Center X */
       background-color: #fdd;
       border: 1px solid #f99;
       color: #c00;
       cursor: pointer;
-      font-size: 0.8em;
-      line-height: 1;
+      font-size: 1em;
+      /* Adjust if needed */
+      line-height: 26px;
+      /* Vertical align */
       flex-shrink: 0;
       /* Prevent shrinking */
+      border-radius: 3px;
+      /* Optional rounding */
     }
 
     .delete-session-button:hover {
@@ -765,246 +878,81 @@
       height: 100vh;
       overflow: hidden;
       /* Prevent body scroll */
+      /* Add user-select none during resize? Handled by JS */
     }
 
     .page-layout {
       display: flex;
       width: 100%;
       height: 100%;
+      flex-wrap: nowrap;
+      /* Explicitly prevent wrapping */
     }
 
     .left-sidebar {
-      width: 300px;
-      /* Increased width */
+      flex-basis: 300px;
+      /* Initial size - CHANGED from width */
+      min-width: 150px;
+      /* Minimum width - RESTORED */
       padding: 15px;
       border-right: 1px solid #ccc;
       overflow-y: auto;
       background-color: #f8f8f8;
       height: 100%;
       box-sizing: border-box;
+      flex-shrink: 0;
+      /* Prevent shrinking beyond width */
     }
 
     .main-content {
       flex-grow: 1;
       /* Takes remaining space */
+      min-width: 100px;
+      /* Minimum width - RESTORED (was 100px) */
       padding: 15px;
       overflow-y: auto;
       height: 100%;
       box-sizing: border-box;
+      /* No explicit width/flex-basis needed here */
     }
 
     .sidebar {
       /* This is the RIGHT sidebar now */
-      width: 300px;
-      /* Decreased width */
+      flex-basis: 300px;
+      /* Initial size - CHANGED from width */
+      min-width: 150px;
+      /* Minimum width - RESTORED */
       padding: 15px;
       border-left: 1px solid #ccc;
-=======
-        return;
-      }
-      // Assumes Express serves /recordings directory - **NEEDS SERVER SETUP**
-      const audioUrl = `/recordings/${currentSessionId}/${lastAudioRecording}`;
-      logToConsole(`Attempting to play: ${audioUrl}`, 'info'); // Log URL
-      const audio = new Audio(audioUrl);
-      audio.onerror = (e) => { // Added error handler
-        console.error("Audio playback error:", e);
-        logToConsole(`Error playing audio from ${audioUrl}: Check server setup and file path.`, "error");
-      };
-      audio.play()
-        .then(() => logToConsole(`Playing ${lastAudioRecording}...`, "info"))
-        .catch((err) => logToConsole(`Error initiating audio playback: ${err.message}`, "error"));
-    }
-
-    function clearAudio() {
-      if (!lastAudioRecording) {
-        logToConsole("No audio recording to clear", "warn");
-        return;
-      }
-      logToConsole("Clear Audio button needs server-side implementation for session files.", "warn");
-      // fetch("/clearAudio", { ... }) // Needs server endpoint
-    }
-
-    // Actor Loading Logic (Adapted)
-    const loadActorsBtn = document.getElementById('loadActorsBtn');
-    const actorFilesInput = document.getElementById('actorFiles');
-    const loadActorsStatus = document.getElementById('loadActorsStatus');
-    if (loadActorsBtn && actorFilesInput && loadActorsStatus) {
-      loadActorsBtn.addEventListener('click', async () => {
-        const files = actorFilesInput.files;
-        if (files.length === 0) {
-          loadActorsStatus.textContent = 'Please select files to load.';
-          loadActorsStatus.className = 'status-error'; return;
-        }
-        const formData = new FormData();
-        for (const file of files) { formData.append('files', file); }
-        loadActorsStatus.textContent = 'Loading...';
-        loadActorsStatus.className = 'status-info';
-        try {
-          const response = await fetch('/loadActors', { method: 'POST', body: formData });
-          const result = await response.json();
-          if (response.ok && result.success) {
-            loadActorsStatus.textContent = result.message || 'Actors loaded!';
-            loadActorsStatus.className = 'status-success';
-            actorFilesInput.value = '';
-          } else { throw new Error(result.message || 'Failed to load actors'); }
-        } catch (error) {
-          loadActorsStatus.textContent = `Error: ${error.message}`;
-          loadActorsStatus.className = 'status-error';
-        }
-      });
-    }
-
-    // Camera management class placeholder
-    class CameraManager { initialize() { console.log("CameraManager placeholder initialized"); } addCamera() { logToConsole("Add Camera clicked.", "info"); } }
-    const cameraManager = new CameraManager();
-    window.addEventListener("load", async () => {
-      if (cameraManager.initialize) {
-        await cameraManager.initialize();
-      }
-    });
-
-  </script>
-
-  <style>
-    /* Add styles for session list */
-    .session-list {
-      max-height: 150px;
-      overflow-y: auto;
-      margin-top: 10px;
-      border: 1px solid #ddd;
-      padding: 5px;
-    }
-
-    .session-item {
-      display: flex;
-      align-items: center;
-      margin-bottom: 5px;
-    }
-
-    .session-button {
-      flex-grow: 1;
-      /* Take available space */
-      margin-right: 5px;
-      /* Space before delete button */
-      padding: 8px;
-      text-align: left;
-      border: 1px solid #ccc;
-      background-color: #f9f9f9;
-      cursor: pointer;
-      box-sizing: border-box;
-      white-space: nowrap;
-      /* Prevent wrapping */
-      overflow: hidden;
-      text-overflow: ellipsis;
-    }
-
-    .delete-session-button {
-      padding: 4px 6px;
-      background-color: #fdd;
-      border: 1px solid #f99;
-      color: #c00;
-      cursor: pointer;
-      font-size: 0.8em;
-      line-height: 1;
-      flex-shrink: 0;
-      /* Prevent shrinking */
-    }
-
-    .delete-session-button:hover {
-      background-color: #fcc;
-      border-color: #f66;
-    }
-
-    .log-entry {
-      font-family: monospace;
-      margin-bottom: 3px;
-      white-space: pre-wrap;
-      font-size: 0.9em;
-    }
-
-    .log-timestamp {
-      color: #888;
-      margin-right: 5px;
-    }
-
-    .log-info {
-      color: #333;
-    }
-
-    .log-warn {
-      color: orange;
-    }
-
-    .log-error {
-      color: red;
-      font-weight: bold;
-    }
-
-    .log-success {
-      color: green;
-    }
-
-    .actor-loading {
-      margin-top: 15px;
-      padding-top: 10px;
-      border-top: 1px dashed #ccc;
-    }
-
-    .actor-loading label {
-      display: block;
-      margin-bottom: 5px;
-    }
-
-    .actor-loading input[type="file"] {
-      display: block;
-      margin-bottom: 10px;
-    }
-
-    #loadActorsStatus {
-      margin-top: 5px;
-      font-style: italic;
-    }
-
-    .status-info {
-      color: #555;
-    }
-
-    .status-success {
-      color: green;
-    }
-
-    .status-error {
-      color: red;
-    }
-
-    /* --- ADDED Layout Styles --- */
-    body {
-      display: flex;
-      margin: 0;
-      height: 100vh;
-      overflow: hidden;
-      /* Prevent body scroll */
-    }
-
-    .page-layout {
-      display: flex;
-      width: 100%;
-      height: 100%;
-    }
-
-    .left-sidebar {
-      width: 250px;
-      /* Adjust as needed */
-      padding: 15px;
-      border-right: 1px solid #ccc;
->>>>>>> 1268462b
       overflow-y: auto;
       background-color: #f8f8f8;
       height: 100%;
       box-sizing: border-box;
-    }
-
-<<<<<<< HEAD
+      flex-shrink: 0;
+      /* Prevent shrinking beyond width */
+    }
+
+    .resizer-handle {
+      width: 5px;
+      /* Width of the draggable area */
+      background-color: #ddd;
+      /* Make it visible */
+      cursor: col-resize;
+      /* Indicate it's draggable */
+      flex-shrink: 0;
+      /* Prevent shrinking */
+      height: 100%;
+      z-index: 10;
+      /* Ensure it's clickable */
+      border-left: 1px solid #ccc;
+      border-right: 1px solid #ccc;
+      box-sizing: border-box;
+    }
+
+    .resizer-handle:hover {
+      background-color: #bbb;
+    }
+
     .controls-section.card {
       margin-bottom: 20px;
       padding: 15px;
@@ -1066,76 +1014,6 @@
       /* Remove default iframe border */
       display: block;
       /* Ensure it behaves like a block element */
-=======
-    .main-content {
-      flex-grow: 1;
-      /* Takes remaining space */
-      padding: 15px;
-      overflow-y: auto;
-      height: 100%;
-      box-sizing: border-box;
-    }
-
-    .sidebar {
-      /* This is the RIGHT sidebar now */
-      width: 350px;
-      /* Adjust as needed */
-      padding: 15px;
-      border-left: 1px solid #ccc;
-      overflow-y: auto;
-      background-color: #f8f8f8;
-      height: 100%;
-      box-sizing: border-box;
-    }
-
-    .controls-section.card {
-      margin-bottom: 20px;
-      padding: 15px;
-      border: 1px solid #ddd;
-      border-radius: 4px;
-      background-color: #fff;
-    }
-
-    h1,
-    h2 {
-      margin-top: 0;
-    }
-
-    /* Adjust scene container if needed */
-    .scene-container {
-      display: flex;
-      flex-wrap: wrap;
-      gap: 15px;
-    }
-
-    .scene-card {
-      border: 1px solid #ccc;
-      padding: 10px;
-      border-radius: 4px;
-      width: 200px;
-      /* Example width */
-      cursor: pointer;
-    }
-
-    .scene-card:hover {
-      border-color: #aaa;
-    }
-
-    .scene-card img {
-      max-width: 100%;
-      height: auto;
-      display: block;
-      margin-top: 10px;
-    }
-
-    #console-output {
-      height: 300px;
-      /* Example height */
-      overflow-y: scroll;
-      border: 1px solid #ccc;
-      background-color: #fdfdfd;
-      padding: 5px;
->>>>>>> 1268462b
     }
   </style>
 </body>
