--- conflicted
+++ resolved
@@ -3,46 +3,30 @@
     "id": "Brad Pitt",
     "name": "Brad Pitt",
     "available": true,
-    "sceneCount": 22
+    "sceneCount": 23
   },
   {
     "id": "Johannes Büttner",
     "name": "Johannes Buttner",
     "available": true,
-<<<<<<< HEAD
-    "sceneCount": 22
-=======
-    "sceneCount": 19
->>>>>>> 1268462b
+    "sceneCount": 23
   },
   {
     "id": "Tyra Banks",
     "name": "Tyra Banks",
     "available": true,
-<<<<<<< HEAD
-    "sceneCount": 21
-=======
-    "sceneCount": 19
->>>>>>> 1268462b
+    "sceneCount": 23
   },
   {
     "id": "Grayson-D6751A",
     "name": "Grayson",
     "available": true,
-<<<<<<< HEAD
-    "sceneCount": 21
-=======
-    "sceneCount": 19
->>>>>>> 1268462b
+    "sceneCount": 23
   },
   {
     "id": "Test-A7FD85",
     "name": "Test",
     "available": true,
-<<<<<<< HEAD
-    "sceneCount": 21
-=======
-    "sceneCount": 19
->>>>>>> 1268462b
+    "sceneCount": 23
   }
 ]